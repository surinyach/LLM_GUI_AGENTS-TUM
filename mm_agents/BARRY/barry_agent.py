import os
import logging
from typing import Dict, List, Tuple, NamedTuple
from dotenv import load_dotenv
import google.generativeai as genai
from PIL import Image
from io import BytesIO
from .action_expert import ActionExpert
from .planning_expert import PlanningExpert
from .reflection_expert import ReflectionExpert
from .error_expert import ErrorExpert

from typing import Annotated, Literal
from langgraph.graph import StateGraph, START, END
from pydantic import BaseModel, Field
from typing_extensions import TypedDict

logging.basicConfig(
    level=logging.INFO,  # Set the minimum level for logging (DEBUG, INFO, WARNING, ERROR, CRITICAL)
    format='%(asctime)s - %(name)s - %(levelname)s - %(message)s',
    handlers=[
        logging.StreamHandler(),  # Output to console
        # logging.FileHandler("app.log") # Uncomment to also log to a file
    ]
)

# Now, get the logger for this module
logger = logging.getLogger("desktopenv.agent")

class BarryAgent:
    def __init__(self, model: str = "gemini-2.0-flash", observation_type: str = "screenshot", action_space: str = "pyautogui"):
        """
        Inicializa el agente con la configuración para interactuar con OSWorld y la API de Gemini.
        """
        # Cargar variables de entorno desde .env
        load_dotenv()
        gemini_api_key = os.getenv("GEMINI_API_KEY")
        if not gemini_api_key:
            logger.error("GEMINI_API_KEY no encontrada en el archivo .env")
            raise ValueError("GEMINI_API_KEY no encontrada en el archivo .env")

        # Configurar la API de Gemini
        genai.configure(api_key=gemini_api_key)
        self.model = genai.GenerativeModel(model)

        # Configurar parámetros del entorno
        self.observation_type = observation_type
        self.action_space = action_space
        
        # Historial para el agente
        self.trajectory_length = 0
        self.max_trajectory_length = 50
        self.call_user_count = 0
        self.call_user_tolerance = 3
        

        # PERCEPTION SYSTEM
        self.SOM_screenshot = ""
        

        self.main_task = ""
        self.first_iteration = True

        self.action_expert = ActionExpert() 
        self.planning_expert = PlanningExpert()
        self.reflection_expert = ReflectionExpert()
        
        self.graph = None
        self.graph_state = {} 

        

        # LANG GRAPH

        # STATE --------------------------------------------------------------------

        class State(TypedDict):
            #intruction_list: str    # no hace falta guardarla porque se la pasa directamente cuando las crea
            action_expert_feedback: str
            reflection_expert_feedback: str
            info_for_error_expert: str
            error_expert_feedback: str
            new_instruction_list: bool
            execution_error:bool
            finished_instructions:bool

            done: bool
            osworld_action: str
        

        graph_builder = StateGraph(State)

        # NODES -----------------------------------------------

        def start_router(state: State):
            logger.info("estoy en el start_router")

            if self.first_iteration:
                logger.info("me voy al planning expert")
                return {"next": "planning_expert"}
                
            logger.info("me voy al action expert")
            return {"next": "action_expert"}
        
        def planning_expert(state: State):
<<<<<<< HEAD
            # Case 1: First iteration.
            if self.first_iteration:
                logger.info("nodo planning expert: primera iteración")
                self.planning_expert.process_main_task(self.main_task)
                self.first_iteration = False
            
            # Case 2: Action has finished the instruction list 
            # and reflection has verified positively.
            elif state["reflection_expert_feedback"] == "":
                subtask, instruction_list  = self.planning_expert.predict(
                    state.get("action_expert_feedback",""),
                    state.get("reflection_expert_feedback",""), 
                    self.SOM)
                logger.info(f"nodo planning expert: respuesta del predict de planning expert: subtask:{subtask} , instruction_list: {instruction_list} ")

            if instruction_list == "done": # significa que ya no hay nada más que hacer
                return {
                "done": True,
                }
            else: # pongo else para mejorar la legibilidad
                self.action_expert.add_new_instructions(subtask, instruction_list)
                self.reflection_expert.save_instruction_list(subtask, instruction_list)
                return {
                "done": False,
                }

        
=======
            """
                case 1: This case only happens in the firs iteration:
                    In this case the main task is saved and decomposed in the planning expert.
                    The main task is decomposed in a list of strings. Each string is a subtask.
                    Then the planning expert returns the current subtask.

                case 2: Action experts finish the instruction_list and reflection_expert says it is correct:
                    First we ask the planning expert if this was the last task.
                    If it was the last done = true is returned.
                    If it wasn't the last task it tells the planning expert to rethink the rest of the subtask.
                    Rethinking the subtask list implies to delete the subtasks already made and generate a list that 
                    STRATS with the ones that are still needed to be done.
                    The planning expert returns the inmediate first task of the new subtask list.

                case 3: There is an error. Either execution error during the instruction list or because refelction expert don't think it is finished:
                    It only calls the function rethink_subtask_list() but with the reflection_expert_feedback and the action_expert_feedback.
                    It is the same function as the case 2. The planning expert creates a new subtask list and returns the first subtask.

                Common actions:
                In the past cases the planning expert always returns a subtask. So after every case this task must be decomposed into
                an instruction list. When we have the current subtask and instruction list we call the action expert and reflection expert
                to save the subtask and instruction list.
                
            """
            # case 1
            if self.first_iteration:
                logger.info("nodo planning expert: primera iteración")
                subtask = self.planning_expert.decompose_main_task(self.main_task, self.SOM_screenshot)
                self.first_iteration = False

            # case 2
            elif state["reflection_expert_feedback"] == "":
                done = self.planning_expert.is_last_task(self.SOM_screenshot)
                if done:
                    return {"done": True}
                else:
                   subtask = self.planning_expert.rethink_subtask_list("", state["action_expert_feedback"], self.SOM_screenshot)
                   
            # case 3
            else:
                subtask = self.planning_expert.rethink_subtask_list(state["reflection_expert_feedback"], state["action_expert_feedback"], self.SOM_screenshot)

            # This has to be done after every case:
            instruction_list = self.planning_expert.decompose_subtask()

            self.action_expert.set_subtask_and_instructions(subtask, instruction_list)
            self.reflection_expert.set_subtask_and_instructions(subtask, instruction_list)

            
            
            
            
>>>>>>> 1d44ffd3
        def action_expert(state: State):
            """
            Action expert case definition:
                1. Planning returns instruction list == done, meaning that the general task is fullfilled.
                2. Previous iteration has finished the instruction list, informing consequently the action router.
                3. An error has been produced trying to resolve the instruction.
                4. Needs to keep executing instructions from the instruction list.

            Args:
                State: State of the graph containing the syncronised variables. 

            Return:
                1. state.osworld_action = done, notifying the benchmark the task is finished.
                2. state.finished _instructions = True and state.action_expert_feedback = description of the actions done since now.
                3. state.execution_error = response containing the error and its description and state.action_expert_feedack =
                description of the actions done since now.
                4. state.osworld_action = pyautogui code to be executed by the benchmark.
            """

            state["execution_error"] = ""

            # Process the current instruction from the instruction list
            action = action_expert.process_instruction()
            
            # Case 1
            if (action_expert.get_instruction_list() == "done"):
                logger.info("Primer caso del Barry Action Expert: Done")
                return {"osworld_action": "done"}
            
<<<<<<< HEAD
            # Case 2
            if (action == "finish"):
                logger.info("Segundo caso del Barry Action Expert: Se han terminado las instrucciones, finish")
                return {
                    "finished_instructions": True,
                    "action_expert_feedback": action_expert.summarize_done_instructions()
                }

            # Case 3
            if (action.startswith("error:")):
                logger.info("Tercer caso del Barry Action Expert: Se ha producido un error tratando de resolver la tarea")
                return {
                    "execution_error": action.split("error:", 1)[-1],
                    "action_expert_feedback": action_expert.summarize_done_instructions()
                }
        
            # Case 4
            return {
                "osworld_action": action
            }
=======
            if osworld_action == 'finish':
                return {"done": True}

            
            return {"osworld_action": osworld_action, 
                    "new_instruction_list": False}
>>>>>>> 1d44ffd3
        
        def action_router(state: State):
            condition = not state.get("done", False) and state.get("execution_error", "")
            if condition: # "" en python es falsy y cualquier otro string será true
                return {"next": "reflection_expert"}
            
            return {"next": "end"} # para que el predict devuelva la acción y se pueda volver a llamar al predict después.
        


        def reflection_expert(state: State):
            
            if state.get("error_expert_feedback", None) is None:
                info_for_error_expert, reflection_expert_feedback = self.reflection_expert.predict(
                    state.get("execution_error", ""), # si no hay execution error es que simplemente ha acabado su lista
                    state.get("action_expert_feedback", ""), # las instruction list ya las ha guardado el planning cuando crea nuevas
                    self.SOM) 
                

                if info_for_error_expert is not None:
                    return {"info_for_error_expert": info_for_error_expert}
            else:
                # no le pasamos nada más porque ya lo tiene guardado en el historial del chat
                reflection_expert_feedback = self.reflection_expert.predict_with_error_expert_feedback(state["error_expert_feedback"], self.SOM)
            
            return {"reflection_expert_feedback": reflection_expert_feedback} # si ya ha acabado correctamente este feedback dirá que ha acabado correctamente

        

        # EDGES ----------------------------------------------------------

        graph_builder.add_node("start_router", start_router)
        graph_builder.add_node("planning_expert", planning_expert)
        graph_builder.add_node("action_expert", action_expert)
        graph_builder.add_node("action_router", action_router)
        graph_builder.add_node("reflection_expert", reflection_expert)

        graph_builder.add_edge(START, "start_router")
        graph_builder.add_conditional_edges(
            "start_router",
            lambda state: state.get("next"),
            {"planning_expert": "planning_expert", "action_expert": "action_expert"}
        )
        graph_builder.add_edge("planning_expert", "action_expert")
        graph_builder.add_edge("action_expert", "action_router")
        graph_builder.add_conditional_edges(
            "action_router",
            lambda state: state.get("next"),
            {"reflection_expert": "reflection_expert", "end": END}
        )
        graph_builder.add_edge("reflection_expert", "planning_expert")

        # COMPILE ---------------------------------------------------

        self.graph = graph_builder.compile()

    def process_observation(self, obs: Dict) -> Image.Image:
        """
        Procesa la captura de pantalla del entorno para convertirla a una imagen PIL compatible con Gemini.
        """
        if self.observation_type not in ["screenshot", "screenshot_a11y_tree"]:
            logger.error(f"observation_type debe ser 'screenshot' o 'screenshot_a11y_tree', recibido: {self.observation_type}")
            raise ValueError(f"observation_type no soportado: {self.observation_type}")

        if "screenshot" not in obs:
            logger.error("No se encontró 'screenshot' en la observación")
            raise ValueError("No se encontró 'screenshot' en la observación")

        try:
            screenshot = obs["screenshot"]
            # Manejar si screenshot es str
            if isinstance(screenshot, str):
                screenshot = screenshot.encode('utf-8')
            # Convertir a imagen PIL
            image = Image.open(BytesIO(screenshot))
            return image
        except Exception as e:
            logger.error(f"Error al procesar el screenshot: {e}")
            raise


    def predict(self, instruction: str, obs: Dict) -> Tuple[str, List[str]]:
        """
        Envía la captura de pantalla y la instrucción a Gemini para generar acciones pyautogui.
        Retorna una tupla con la respuesta de Gemini y la lista de acciones con estados apropiados.
        """
        logger.info("Predict de barry agent")
        self.trajectory_length += 1
        
        if self.trajectory_length > self.max_trajectory_length:
            logger.warning(f"Trayectoria excede el límite máximo de {self.max_trajectory_length} pasos")
            return "Maximum trajectory length exceeded", ["FAIL"]
        
        try:
            self.SOM = self.process_observation(obs)
            
            # Si es la primera iteración copiamos la tarea y la añadimos al historial
            if self.first_iteration:
                self.main_task = instruction
                # Inicializa el estado del grafo con la tarea principal si es la primera vez
                # LangGraph se encargará de inicializar instruction_list en planning_expert
                self.graph_state = {
                    "action_expert_feedback": "",
                    "reflection_expert_feedback": "",
                    "info_for_error_expert": "",
                    "error_expert_feedback": "",
                    "new_instruction_list": True,

                    "done": False,
                    "osworld_action": "",
                }
            
            # si no es la primera iteración ya tienes el grafo guardado de antes

            final_state = self.graph.invoke(self.graph_state)
            self.graph_state = final_state
            osworld_action_to_return = final_state.get("osworld_action")
            is_done = final_state.get("done", False)

            if is_done and osworld_action_to_return == "done": # doble comprobación aun que con una ya sería suficiente
                logger.info("BarryAgent: Tarea finalizada con éxito.")
                return "se acabo lo que se daba", ["DONE"]

            if osworld_action_to_return:
                logger.info(f"BarryAgent: Acción decidida por el agente: '{osworld_action_to_return}'")
                return "esta es la siguiente acción", [osworld_action_to_return]
            else:
                logger.warning("BarryAgent: El grafo no produjo una acción de OSWorld válida en esta iteración.")
                return "FAIL: No OSWorld action generated in this cycle.", ["FAIL"]

            
        except Exception as e:
            logger.error(f"Error al procesar la solicitud a Gemini: {e}")
            return f"Error: {e}", ["FAIL"]


    def reset(self, runtime_logger):
        """
        Reinicia el estado del agente para una nueva tarea.
        """
        self.trajectory_length = 0
        self.call_user_count = 0
        self.first_iteration = True
        logger.info("Agente reiniciado")



if __name__ == "__main__":
    """
    Bloque de prueba local para el agente.
    """
    try:
        # Crear una instancia del agente
        agent = BarryAgent()
        
        # Reiniciar el agente
        agent.reset(None)
        
        # Instrucción de prueba
        test_instruction = "Listar los archivos en el directorio actual"
        
        # Simular observación de prueba (necesitarías un screenshot real)
        test_obs = {
            "screenshot": b"",  # Aquí iría los bytes del screenshot real
        }
        
        print("Agente inicializado correctamente")
        
    
    except Exception as e:
        print(f"Error en la prueba: {e}")
        print("Asegúrate de tener configurado GEMINI_API_KEY en tu archivo .env")<|MERGE_RESOLUTION|>--- conflicted
+++ resolved
@@ -103,35 +103,6 @@
             return {"next": "action_expert"}
         
         def planning_expert(state: State):
-<<<<<<< HEAD
-            # Case 1: First iteration.
-            if self.first_iteration:
-                logger.info("nodo planning expert: primera iteración")
-                self.planning_expert.process_main_task(self.main_task)
-                self.first_iteration = False
-            
-            # Case 2: Action has finished the instruction list 
-            # and reflection has verified positively.
-            elif state["reflection_expert_feedback"] == "":
-                subtask, instruction_list  = self.planning_expert.predict(
-                    state.get("action_expert_feedback",""),
-                    state.get("reflection_expert_feedback",""), 
-                    self.SOM)
-                logger.info(f"nodo planning expert: respuesta del predict de planning expert: subtask:{subtask} , instruction_list: {instruction_list} ")
-
-            if instruction_list == "done": # significa que ya no hay nada más que hacer
-                return {
-                "done": True,
-                }
-            else: # pongo else para mejorar la legibilidad
-                self.action_expert.add_new_instructions(subtask, instruction_list)
-                self.reflection_expert.save_instruction_list(subtask, instruction_list)
-                return {
-                "done": False,
-                }
-
-        
-=======
             """
                 case 1: This case only happens in the firs iteration:
                     In this case the main task is saved and decomposed in the planning expert.
@@ -184,7 +155,6 @@
             
             
             
->>>>>>> 1d44ffd3
         def action_expert(state: State):
             """
             Action expert case definition:
@@ -214,7 +184,6 @@
                 logger.info("Primer caso del Barry Action Expert: Done")
                 return {"osworld_action": "done"}
             
-<<<<<<< HEAD
             # Case 2
             if (action == "finish"):
                 logger.info("Segundo caso del Barry Action Expert: Se han terminado las instrucciones, finish")
@@ -235,14 +204,6 @@
             return {
                 "osworld_action": action
             }
-=======
-            if osworld_action == 'finish':
-                return {"done": True}
-
-            
-            return {"osworld_action": osworld_action, 
-                    "new_instruction_list": False}
->>>>>>> 1d44ffd3
         
         def action_router(state: State):
             condition = not state.get("done", False) and state.get("execution_error", "")
