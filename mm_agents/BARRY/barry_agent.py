import os
import logging
from typing import Dict, List, Tuple, NamedTuple
from dotenv import load_dotenv
import google.generativeai as genai
from PIL import Image
from io import BytesIO
from .action_expert import ActionExpert
from .planning_expert import PlanningExpert
from .reflection_expert import ReflectionExpert
from .perception_expert import PerceptionExpert

from typing import Annotated, Literal
from langgraph.graph import StateGraph, START, END
from pydantic import BaseModel, Field
from typing_extensions import TypedDict

logging.basicConfig(
    level=logging.INFO,  # Set the minimum level for logging (DEBUG, INFO, WARNING, ERROR, CRITICAL)
    format='%(asctime)s - %(name)s - %(levelname)s - %(message)s',
    handlers=[
        logging.StreamHandler(),  # Output to console
        # logging.FileHandler("app.log") # Uncomment to also log to a file
    ]
)

# Now, get the logger for this module
logger = logging.getLogger("desktopenv.agent")

class BarryAgent:
    def __init__(self, model: str = "gemini-2.0-flash", observation_type: str = "screenshot", action_space: str = "pyautogui"):
        """
        Inicializa el agente con la configuración para interactuar con OSWorld y la API de Gemini.
        """
        # Cargar variables de entorno desde .env
        load_dotenv()
        gemini_api_key = os.getenv("GEMINI_API_KEY")
        if not gemini_api_key:
            logger.error("GEMINI_API_KEY no encontrada en el archivo .env")
            raise ValueError("GEMINI_API_KEY no encontrada en el archivo .env")

        # Configurar la API de Gemini
        genai.configure(api_key=gemini_api_key)
        self.model = genai.GenerativeModel(model)

        # Configurar parámetros del entorno
        self.observation_type = observation_type
        self.action_space = action_space
        
        # Historial para el agente
        self.trajectory_length = 0
        self.max_trajectory_length = 50
        self.call_user_count = 0
        self.call_user_tolerance = 3
        
        self.main_task = ""
        self.first_iteration = True

        self.action_expert = ActionExpert() 
        self.planning_expert = PlanningExpert()
        self.reflection_expert = ReflectionExpert()
        self.perception_expert = PerceptionExpert()
        
        self.graph = None
        self.graph_state = {} 

        # SOM screenshot and description
        self.screenshot = ""
        self.SOM_screenshot = ""
        self.SOM_description = ""

        # LANG GRAPH

        # STATE --------------------------------------------------------------------

        class State(TypedDict):
            reflection_action: str
            reflection_planning: str

            osworld_action: str
            done: bool
        

        graph_builder = StateGraph(State)

        # NODES -----------------------------------------------

        def start_router(state: State):
            logger.info("estoy en el start_router")

            if self.first_iteration:
                logger.info("me voy al planning expert")
                return {"next": "planning_expert"}
                
<<<<<<< HEAD
            logger.info("me voy al action expert")
=======
            logger.info("me voy al reflection expert")
>>>>>>> 8bbbda9c
            return {"next": "reflection_expert"}
        
        def planning_expert(state: State):
            """
                case 1: This case only happens in the firs iteration:
                    In this case the main task is saved and decomposed in the planning expert.
                    The main task is decomposed in a list of strings. Each string is a subtask.
                    Then the planning expert returns the current subtask.

                case 2: Action experts finish the instruction_list and reflection_expert says it is correct:
                    First we ask the planning expert if this was the last task.
                    If it was the last done = true is returned.
                    If it wasn't the last task it tells the planning expert to rethink the rest of the subtask.
                    Rethinking the subtask list implies to delete the subtasks already made and generate a list that 
                    STRATS with the ones that are still needed to be done.
                    The planning expert returns the inmediate first task of the new subtask list.

                case 3: There is an error. Either execution error during the instruction list or because refelction expert don't think it is finished:
                    It only calls the function rethink_subtask_list() but with the reflection_expert_feedback and the action_expert_feedback.
                    It is the same function as the case 2. The planning expert creates a new subtask list and returns the first subtask.

                Common actions:
                In the past cases the planning expert always returns a subtask. So after every case this task must be decomposed into
                an instruction list. When we have the current subtask and instruction list we call reflection expert to save the subtask and instruction list.
                
            """
            # case 1
            if self.first_iteration:
                logger.info("nodo planning expert: primera iteración")
                subtask = self.planning_expert.decompose_main_task(self.main_task, self.screenshot)
                self.first_iteration = False

            # case 2
            elif state["reflection_planning"] == "finish":
                done = self.planning_expert.main_task_done(self.SOM_screenshot)
                if done:
                    return {"done": True}
                else:
                   subtask = self.planning_expert.rethink_subtask_list("", self.screenshot)
                   
            # case 3
            else:
                subtask = self.planning_expert.rethink_subtask_list(state["reflection_planning"], self.screenshot)

            # This has to be done after every case:
            instruction_list = self.planning_expert.decompose_subtask(self.screenshot)

            self.reflection_expert.set_subtask_and_instructions(subtask, instruction_list)

        def action_expert(state: State):
            """
            Action expert case definition:
                1. Planning returns == done, meaning that the general task is fullfilled.
                2. Needs to keep executing instructions from the instruction list.

            Args:
                State: State of the graph containing the syncronised variables. 

            Return:
                1. state.osworld_action = done, notifying the benchmark the task is finished.
                2. state.osworld_action = pyautogui code to be executed by the benchmark.
            """

            state["execution_error"] = ""

            # Case 1
            if (state["done"]):
                logger.info("Primer caso del Barry Action Expert: Done")
                return {"osworld_action": "done"}
            
            # Case 2

            # Process the current instruction from the instruction list
            feedback = state["reflection_action"]
            action = self.action_expert.process_instruction(self.screenshot, self.SOM_screenshot, self.SOM_description, feedback)
            
            return {
                "osworld_action": action
            }            
        
        def reflection_router(state: State):
            condition = state["reflection_planning"] != ""
            if condition: 
                return {"next": "planning_expert"}
            
            return {"next": "action_expert"}
        
        def reflection_expert(state: State):
            """
                Evaluates the most recent execution of the action expert. 
                Depending on this evaluation it performs one of the following cases:

                case 1: The instruction was successful, now it checks if it was the last instruction:
                    - it was the last instruction: {reflection_planning: 'finish'}
                    - it wasn't the last instruction: action_expert.set_current_instruction(next_instruction)
                
                case 2: The instruction has failed, evaluates if the error was minor or major:
                    - It was a minor error: {reflection_action: error and how to solve it}
                    - It was a major error: {reflection_planning: error and how to solve it}
            """
            successful = reflection_expert.evalutate_execution(self.screenshot)

            # case 1
            if successful:
                is_last_instruction = reflection_expert.is_last_instruction()
                if is_last_instruction:
                    return {
                        "reflection_planning": 'finish',
                        "reflection_action": ""
                    }
                else:
                    next_instruction = reflection_expert.get_next_instruction()
                    action_expert.set_current_instruction(next_instruction)
                    return {
                        "reflection_planning": "",
                        "reflection_action": ""
                    }
            
            # case 2
            evaluated_error = reflection_expert.evaluate_error(self.screenshot)
            if evaluated_error.startswith("Minor:"):
                return {
                    "reflection_action": evaluated_error,
                    "reflection_planning": ""
                }
            else:
                return {
                    "refelction_action": "",
                    "reflection_planning": evaluated_error
                }

        

        # EDGES ----------------------------------------------------------

        graph_builder.add_node("start_router", start_router)
        graph_builder.add_node("planning_expert", planning_expert)
        graph_builder.add_node("action_expert", action_expert)
        graph_builder.add_node("reflection_expert", reflection_expert)
        graph_builder.add_node("reflection_router", reflection_router)

        graph_builder.add_edge(START, "start_router")
        graph_builder.add_conditional_edges(
            "start_router",
            lambda state: state.get("next"),
            {"planning_expert": "planning_expert", "reflection_expert": "reflection_expert"}
        )
        graph_builder.add_edge("planning_expert", "action_expert")
        graph_builder.add_edge("action_expert", END)
        graph_builder.add_edge("reflection_expert", "reflection_router")
        graph_builder.add_conditional_edges(
            "reflection_router",
            lambda state: state.get("next"),
            {"action_expert": "action_expert", "planning_expert": "planning_expert"}
        )

        # COMPILE ---------------------------------------------------

        self.graph = graph_builder.compile()

    def _process_new_screenshot(self, obs:dict):
        """
        Processes the new screenshot of the OSWorld environment through the Perception System.
        Generates the SOM of the screenshot and a description of its components.
        Stores the results in the self.screenshot, self.SOM_screenshot andself.SOM_description local variables.
        """
        if self.observation_type not in ["screenshot"]:
            raise ValueError(f"observation_type not supported: {self.observation_type}")

        if "screenshot" not in obs:
            raise ValueError("'screenshot' was not found in the recieved observation")
        
        self.perception_expert.store_screenshot(obs["screenshot"])
        self.perception_expert.process_screenshot()

        # Store the results in the local variables
        self.screenshot = self.perception_expert.get_screenshot()
        self.SOM_screenshot = self.perception_expert.get_som_screenshot()
        self.SOM_description = self.perception_expert.get_som_description()
    

    def predict(self, instruction: str, obs: Dict) -> Tuple[str, List[str]]:
        """
        Sends the screenshot and the instruction to the Agent in order to generate pyautogui actions.
        """
        logger.info("Predict de barry agent")
        self.trajectory_length += 1
        
        if self.trajectory_length > self.max_trajectory_length:
            logger.warning(f"Trayectoria excede el límite máximo de {self.max_trajectory_length} pasos")
            return "Maximum trajectory length exceeded", ["FAIL"]
        
        try:
            # Process the new screenshot and store it in the Perception Expert
            self._process_new_screenshot(obs)
            
            # Si es la primera iteración copiamos la tarea y la añadimos al historial
            if self.first_iteration:
                self.main_task = instruction
                # Inicializa el estado del grafo con la tarea principal si es la primera vez
                # LangGraph se encargará de inicializar instruction_list en planning_expert
                self.graph_state = {
                    "reflection_action": "",
                    "reflection_planning": "",

                    "done": False,
                    "osworld_action": "",
                }
            
            # si no es la primera iteración ya tienes el grafo guardado de antes

            final_state = self.graph.invoke(self.graph_state)
            self.graph_state = final_state
            osworld_action_to_return = final_state.get("osworld_action")
            is_done = final_state.get("done", False)

            if is_done and osworld_action_to_return == "done": # doble comprobación aun que con una ya sería suficiente
                logger.info("BarryAgent: Tarea finalizada con éxito.")
                return "se acabo lo que se daba", ["DONE"]

            if osworld_action_to_return:
                logger.info(f"BarryAgent: Acción decidida por el agente: '{osworld_action_to_return}'")
                return "esta es la siguiente acción", [osworld_action_to_return]
            else:
                logger.warning("BarryAgent: El grafo no produjo una acción de OSWorld válida en esta iteración.")
                return "FAIL: No OSWorld action generated in this cycle.", ["FAIL"]

            
        except Exception as e:
            logger.error(f"Error al procesar la solicitud a Gemini: {e}")
            return f"Error: {e}", ["FAIL"]


    def reset(self, runtime_logger):
        """
        Reinicia el estado del agente para una nueva tarea.
        """
        self.trajectory_length = 0
        self.call_user_count = 0
        self.first_iteration = True
        logger.info("Agente reiniciado")



if __name__ == "__main__":
    """
    Bloque de prueba local para el agente.
    """
    try:
        # Crear una instancia del agente
        agent = BarryAgent()
        
        # Reiniciar el agente
        agent.reset(None)
        
        # Instrucción de prueba
        test_instruction = "Listar los archivos en el directorio actual"
        
        # Simular observación de prueba (necesitarías un screenshot real)
        test_obs = {
            "screenshot": b"",  # Aquí iría los bytes del screenshot real
        }
        
        print("Agente inicializado correctamente")
        
    
    except Exception as e:
        print(f"Error en la prueba: {e}")
        print("Asegúrate de tener configurado GEMINI_API_KEY en tu archivo .env")<|MERGE_RESOLUTION|>--- conflicted
+++ resolved
@@ -92,11 +92,7 @@
                 logger.info("me voy al planning expert")
                 return {"next": "planning_expert"}
                 
-<<<<<<< HEAD
-            logger.info("me voy al action expert")
-=======
             logger.info("me voy al reflection expert")
->>>>>>> 8bbbda9c
             return {"next": "reflection_expert"}
         
         def planning_expert(state: State):
